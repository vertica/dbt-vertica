--- conflicted
+++ resolved
@@ -12,10 +12,4 @@
 # See the License for the specific language governing permissions and
 # limitations under the License.
 
-
-
-<<<<<<< HEAD
 version = "1.8.5"
-=======
-version = "1.8.3"
->>>>>>> 969bbb9a
