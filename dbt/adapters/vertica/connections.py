--- conflicted
+++ resolved
@@ -92,11 +92,7 @@
                 'connection_load_balance':credentials.connection_load_balance,
                 'session_label': f'dbt_{credentials.username}',
                 'retries': credentials.retries,
-<<<<<<< HEAD
-
-=======
                 'oauth_access_token': credentials.oauth_access_token,
->>>>>>> f0eca516
                 'backup_server_node':credentials.backup_server_node,
 
             }
@@ -117,13 +113,7 @@
                 else:
                     context = ssl.create_default_context()
                 conn_info['ssl'] = context
-<<<<<<< HEAD
-                logger.debug(f'SSL is on')
-
-=======
                 logger.debug('SSL is on')
-            
->>>>>>> f0eca516
             def connect():
                 handle = vertica_python.connect(**conn_info)
                 logger.debug(f':P Connection work {handle}')
@@ -189,27 +179,12 @@
         connection.handle.cancel()
 
     @classmethod
-<<<<<<< HEAD
-    def get_result_from_cursor(cls, cursor: Any) -> agate.Table:
-=======
     def get_result_from_cursor(cls, cursor: Any, limit: Optional[int]) -> agate.Table:
->>>>>>> f0eca516
         data: List[Any] = []
         column_names: List[str] = []
 
         if cursor.description is not None:
             column_names = [col[0] for col in cursor.description]
-<<<<<<< HEAD
-            rows = cursor.fetchall()
-
-            # check result for every query if there are some queries with ; separator
-            while cursor.nextset():
-                check = cursor._message
-                if isinstance(check, ErrorResponse):
-                    logger.debug(f'Cursor message is: {check}')
-                    self.release()
-                    raise dbt.exceptions.DatabaseException(str(check))
-=======
             if limit:
                 rows = cursor.fetchmany(limit)
             else:
@@ -222,28 +197,19 @@
                     logger.debug(f'Cursor message is: {check}')
                     self.release()
                     raise dbt.exceptions.DbtDatabaseError(str(check))
->>>>>>> f0eca516
 
             data = cls.process_results(column_names, rows)
 
         return dbt.clients.agate_helper.table_from_data_flat(data, column_names)
 
     def execute(
-<<<<<<< HEAD
-        self, sql: str, auto_begin: bool = False, fetch: bool = False
-=======
         self, sql: str, auto_begin: bool = False, fetch: bool = False, limit: Optional[int] = None
->>>>>>> f0eca516
     ) -> Tuple[AdapterResponse, agate.Table]:
         sql = self._add_query_comment(sql)
         _, cursor = self.add_query(sql, auto_begin)
         response = self.get_response(cursor)
         if fetch:
-<<<<<<< HEAD
-            table = self.get_result_from_cursor(cursor)
-=======
             table = self.get_result_from_cursor(cursor,limit)
->>>>>>> f0eca516
         else:
             table = dbt.clients.agate_helper.empty_table()
             while cursor.nextset():
@@ -251,14 +217,8 @@
                 if isinstance(check, vertica_python.vertica.messages.ErrorResponse):
                     logger.debug(f'Cursor message is: {check}')
                     self.release()
-<<<<<<< HEAD
-                    raise dbt.exceptions.DatabaseException(str(check))
-        return response, table
-
-=======
                     raise dbt.exceptions.DbtDatabaseError(str(check))
         return response, table
->>>>>>> f0eca516
 
     @contextmanager
     def exception_handler(self, sql):
@@ -271,13 +231,9 @@
         except Exception as exc:
             logger.debug(f':P Error: {exc}')
             self.release()
-<<<<<<< HEAD
-            raise dbt.exceptions.RuntimeException(str(exc))
-=======
             raise dbt.exceptions.DbtRuntimeError(str(exc))
 
     @classmethod
     def data_type_code_to_name(cls, type_code: Union[int, str]) -> str:
         assert isinstance(type_code, int)
-        return vertica_python.vertica.connector.constants.FIELD_ID_TO_NAME[type_code]
->>>>>>> f0eca516
+        return vertica_python.vertica.connector.constants.FIELD_ID_TO_NAME[type_code]