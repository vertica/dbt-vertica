--- conflicted
+++ resolved
@@ -78,11 +78,8 @@
 
 
 package_name = "dbt-vertica"
-<<<<<<< HEAD
 package_version = "1.8.5"
-=======
-package_version = "1.8.3"
->>>>>>> 969bbb9a
+
 description = """Official vertica adapter plugin for dbt (data build tool)"""
 dbt_core_version = _get_dbt_core_version()
 
@@ -117,11 +114,7 @@
         ]
     },
     install_requires=[
-<<<<<<< HEAD
-        'dbt-core==1.8.5',
-=======
-        'dbt-core==1.8.3',
->>>>>>> 969bbb9a
+       'dbt-core==1.8.5',
         # "dbt-core~={}".format(dbt_core_version),
         'vertica-python>=1.1.0',
         'dbt-tests-adapter==1.8.0',
