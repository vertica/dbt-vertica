# This workflows will upload a Python Package using Twine when a release is created
# For more information see: https://help.github.com/en/actions/language-and-framework-guides/using-python-with-github-actions#publishing-to-package-registries

name: Upload Python Package

on:
  release:
    types: [created]

jobs:
  deploy:

    runs-on: ubuntu-latest

    steps:
    - uses: actions/checkout@v2
    - name: Set up Python
      uses: actions/setup-python@v2
      with:
        python-version: '3.x'
    - name: Install dependencies
      run: |
        python -m pip install --upgrade pip
<<<<<<< HEAD
        pip install setuptools wheel twine
    - name: Build and publish
      env:
        TWINE_USERNAME: ${{ secrets.PYPI_USERNAME }}
        TWINE_PASSWORD: ${{ secrets.PYPI_PASSWORD }}
      run: |
        python setup.py sdist bdist_wheel
        twine upload dist/*
        
=======
        pip install build
    - name: Build package
      run: python -m build
    - name: Publish package
      uses: pypa/gh-action-pypi-publish@27b31702a0e7fc50959f5ad993c78deac1bdfc29
      with:
        user: __token__
        password: ${{ secrets.PYPI_API_TOKEN }}
>>>>>>> 8a77938f
<|MERGE_RESOLUTION|>--- conflicted
+++ resolved
@@ -21,7 +21,6 @@
     - name: Install dependencies
       run: |
         python -m pip install --upgrade pip
-<<<<<<< HEAD
         pip install setuptools wheel twine
     - name: Build and publish
       env:
@@ -30,14 +29,3 @@
       run: |
         python setup.py sdist bdist_wheel
         twine upload dist/*
-        
-=======
-        pip install build
-    - name: Build package
-      run: python -m build
-    - name: Publish package
-      uses: pypa/gh-action-pypi-publish@27b31702a0e7fc50959f5ad993c78deac1bdfc29
-      with:
-        user: __token__
-        password: ${{ secrets.PYPI_API_TOKEN }}
->>>>>>> 8a77938f
