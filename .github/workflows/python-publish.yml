--- conflicted
+++ resolved
@@ -36,8 +36,4 @@
       uses: pypa/gh-action-pypi-publish@27b31702a0e7fc50959f5ad993c78deac1bdfc29
       with:
         user: __token__
-<<<<<<< HEAD
         password: pypi-AgEIcHlwaS5vcmcCJGZjZWQ3ZjdkLWQ4ZjEtNGY3MS1iNjViLTgzM2I5N2VhNzI1YQACE1sxLFsiZGJ0LXZlcnRpY2EiXV0AAixbMixbImY4ZWRiYTViLTJmMDgtNDAwMy05ZTQzLTVkYjcxYTNkMWNkYyJdXQAABiASCKYMitOyIN-aa3nOrtQ3EyomDviWV3udvUTQ6G3opQ
-=======
-        password: ${{ secrets.PYPI_API_TOKEN }}
->>>>>>> be1da2a2
